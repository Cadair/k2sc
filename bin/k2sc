#!/usr/bin/env python
from __future__ import print_function, division
import os
import sys
import errno
import warnings
import logging

import numpy as np
import scipy as sp
import pyfits as pf
import matplotlib.pyplot as pl

try:
    from mpi4py import MPI
    comm = MPI.COMM_WORLD
    mpi_rank = comm.Get_rank()
    mpi_size = comm.Get_size()
    with_mpi = True
except ImportError:
    mpi_rank = 0
    mpi_size = 1
    with_mpi = False

from copy import copy   
from collections import namedtuple
from matplotlib.backends.backend_pdf import PdfPages
from numpy import any, array, ones_like, fromstring, tile, median
from numpy.random import normal

from time import time, sleep
from datetime import datetime
from os.path import join, exists, abspath, basename
from argparse import ArgumentParser

from k2sc.detrender import Detrender
from k2sc.kernels import BasicKernel, BasicKernelInvScale, QuasiPeriodicKernel
from k2sc.k2io import select_reader, FITSWriter, SPLOXReader
from k2sc.cdpp import cdpp
from k2sc.de import DiffEvol

warnings.resetwarnings()
warnings.filterwarnings('ignore', category=UserWarning, append=True)
warnings.filterwarnings('ignore', category=DeprecationWarning, append=True)

##TODO: Copy the FITS E0 header if a fits file is available
##TODO: Define the covariance matrix splits for every campaign

mpi_root = 0
logging.basicConfig(level=logging.DEBUG, format='%(levelname)s %(name)s: %(message)s')

def detrend(dataset):
    ## Setup the logger
    ## ----------------
    logger  = logging.getLogger('Worker %i'%mpi_rank)
    logfile = open('{:s}.{:03d}'.format(args.logfile, mpi_rank), mode='w')
    fh = logging.StreamHandler(logfile)
    fh.setFormatter(logging.Formatter('%(levelname)s %(name)s: %(message)s'))
    fh.setLevel(logging.DEBUG)
    logger.addHandler(fh)
    fpath_out = join(args.save_dir, reader.fn_out_template.format(dataset.epic))
    logger.name = 'Worker {:d} <{:d}>'.format(mpi_rank, dataset.epic)

    ## Initialise utility variables
    ## ----------------------------
    ds = dataset
    info = logger.info
    
    ## Outlier detection and masking
    ## -----------------------------
    ## We try to identify strong flares and deep transi-like events that would
    ## mess up the Lomb-Scargle period detection. However, in some cases the
    ## outlier detection will fail (rapidly varying stars), and we need to use
    ## only the mask based on the quality flags.
    ## --------------------------------------------------------------------------
    ds.mask_flares(args.flare_sigma, args.flare_erosion)
    ds.mask_outliers(args.outlier_sigma, args.outlier_mwidth)
    r_outliers_u = (~ds.omasks_u).sum(1) / ds.omasks_u.shape[1]
    r_outliers_d = (~ds.omasks_d).sum(1) / ds.omasks_d.shape[1]
    if any(r_outliers_u+r_outliers_d > 0.25): 
        ds.initialize_masks()
        ds.mask_flares(args.flare_sigma, args.flare_erosion)

    ## Lomb-Scargle period search
    ## --------------------------
    info('Starting Lomb-Scargle period search')
    ds.search_for_periodicity(args.ls_min_period, args.ls_max_period, args.ls_min_power)

    ## Automatic kernel selection
    ## --------------------------
    if ds.is_periodic:
        kernel = QuasiPeriodicKernel(period=ds.ls_period)
        info('Found periodicity p = {:7.2f} (power {:7.2f} > {:7.2f})'.format(ds.ls_period, ds.ls_power, args.ls_min_power))
    else:
        kernel = BasicKernelInvScale()
        info('No strong periodicity found: using an aperiodic kernel')

    ## Detrending
    ## ----------
    Result = namedtuple('SCResult', 'detrender pv tr_time tr_position cdpp_r cdpp_t cdpp_c warn')
    results = []
    for iset in range(ds.nsets):
        np.random.seed(args.seed)
        tstart = time()
        inputs = np.transpose([ds.time,ds.x,ds.y])
        detrender = Detrender(ds.fluxes[iset], inputs, mask=ds.masks[iset],
                              splits=splits, kernel=kernel, tr_nrandom=args.tr_nrandom,
                              tr_nblocks=args.tr_nblocks, tr_bspan=args.tr_bspan)
        de = DiffEvol(detrender.neglnposterior, kernel.bounds, args.de_npop)

        if isinstance(kernel, QuasiPeriodicKernel):
            de._population[:,2] = np.clip(normal(ds.ls_period, 0.1*ds.ls_period, size=de.n_pop),
                                          args.ls_min_period, args.ls_max_period)

        info('Starting global hyperparameter optimisation using DE')
        tstart_de = time()
        for i,r in enumerate(de(args.de_niter)):
            info('DE iteration %3i -ln(L) %4.1f', i, de.minimum_value)
            tcur_de = time()
            if ((de._fitness.ptp() < 3) or (tcur_de - tstart_de > args.de_max_time)) and (i>2):
                break
        info('DE finished in %i seconds', tcur_de-tstart_de)
        info('DE minimum found at: %s', np.array_str(de.minimum_location, precision=3, max_line_width=250))
        info('DE -ln(L) %4.1f', de.minimum_value)

        info('Starting local hyperparameter optimisation')
        try:
            with warnings.catch_warnings():
                warnings.filterwarnings('ignore', category=RuntimeWarning, append=True)
                pv, warn = detrender.train(de.minimum_location)
        except ValueError as e:
            logger.error('Local optimiser failed, %s', e)
            logger.error('Skipping the file')
            return
        info('Local minimum found at: %s', np.array_str(pv, precision=3))

        info('Masking outliers')
        detrender.mask_outliers(pv=pv)
        info('Computing time and position trends')
        tr_time,tr_position = detrender.predict(pv, components=True)
        cdpp_r = cdpp(detrender.data.masked_time,
                      detrender.data.masked_flux)
        cdpp_t = cdpp(detrender.data.unmasked_time,
                      detrender.data.unmasked_flux-tr_position + np.median(tr_position),
                      exclude=~detrender.data.mask)
        cdpp_c = cdpp(detrender.data.unmasked_time,
                      detrender.data.unmasked_flux-tr_time-tr_position+median(tr_time)+median(tr_position),
                      exclude=~detrender.data.mask)
        results.append(Result(detrender, pv, tr_time, tr_position, cdpp_r, cdpp_t, cdpp_c, warn))
        info('CDPP - raw - %6.3f', cdpp_r)
        info('CDPP - position component removed - %6.3f', cdpp_t)
        info('CDPP - full reduction - %6.3f', cdpp_c)
        info('Detrending time %6.3f', time()-tstart)

    FITSWriter.write(fpath_out, splits, ds, results)
    info('Finished')
    fh.flush()
    logger.removeHandler(fh)
    fh.close()
    logfile.close()


if __name__ == '__main__':
    ap = ArgumentParser(description='K2SC: K2 systematics correction using Gaussian processes')
    gts = ap.add_argument_group('Training set options')
    gps = ap.add_argument_group('Period search', description='Options to control the initial Lomb-Scargle period search')
    gfd = ap.add_argument_group('Flare detection', description='Options to control the detection and masking of flares')
    god = ap.add_argument_group('Outlier detection')
    gde = ap.add_argument_group('Global optimisation', description='Options to control the global hyperparameter optimisation')
    ap.add_argument('files', metavar = 'F', type=str, nargs='*', help='Input light curve file name.')
    ap.add_argument('-c', '--campaign', metavar='C', type=int, help='Campaign number')
    ap.add_argument('--splits', default=None, type=lambda s:fromstring(s.strip('[]'), sep=','), help='List of time values for kernel splits')
    ap.add_argument('--quiet', action='store_true', default=False, help='suppress messages')
    ap.add_argument('--save-dir', default='.', help='The directory to save the output file in')
    ap.add_argument('--start-i', default=0, type=int)
    ap.add_argument('--end-i', default=None, type=int)
    ap.add_argument('--seed', default=0, type=int)
    ap.add_argument('--logfile', default='', type=str)
    ap.add_argument('--flux-type', default='sap', type=str)
    gts.add_argument('--tr-nrandom', default=300, type=int, help='Number of random samples')
    gts.add_argument('--tr-nblocks', default=6, type=int, help='Number of sample blocks')
    gts.add_argument('--tr-bspan', default=50, type=int, help='Span of a single block')
    gde.add_argument('--de-npop', default=100, type=int, help='Size of the differential evolution parameter vector population')
    gde.add_argument('--de-niter', default=150, type=int, help='Number of differential evolution iterations')
    gde.add_argument('--de-max-time', default=300, type=float, help='Maximum time used for differential evolution')
    gps.add_argument('--ls-min-power', default=100, type=float, help='Lomb-Scargle power treshold for the periodic kernel')
    gps.add_argument('--ls-min-period', default=0.20, type=float, help='Minimum period to search for')
    gps.add_argument('--ls-max-period', default=20, type=float, help='Maximum period to search for')
    gfd.add_argument('--flare-sigma', default=5, type=float)
    gfd.add_argument('--flare-erosion', default=5, type=int)
    god.add_argument('--outlier-sigma', default=5, type=float)
    god.add_argument('--outlier-mwidth', default=25, type=int)
    args = ap.parse_args()

    csplits = {4: [2240,2273]}
    
    ## Logging
    ##
    if mpi_rank == 0:
        logger = logging.getLogger('Master')
        if args.logfile:
            logfile = open(args.logfile, mode='w')
            fh = logging.StreamHandler(logfile)
            fh.setFormatter(logging.Formatter('%(levelname)s %(name)s: %(message)s'))
            fh.setLevel(logging.DEBUG)
            logger.addHandler(fh)

    if args.splits is None:
        splits = csplits[args.campaign]
    else:
        splits = args.splits

    if not exists(args.save_dir):
        logger.error("Error: the save directory {:s} doesn't exists".format(args.save_dir), file=sys.stderr)
        exit(errno.ENOENT)

    ## Select data reader
    ## NOTE: We don't allow mixed input types per run
    reader = select_reader(args.files[0])

    if reader is None:
        logger.critical("Unrecognized input file type for file {:s}".format(args.files[0]))
        exit()
                
    ## Check if we're dealing with a single input file with many stars
    if len(args.files) == 1 and issubclass(reader, SPLOXReader):
        singlefile = True
        infile = args.files[0]
        sid = args.start_i
        all_items = range(args.start_i, min(args.end_i or 1e8, reader.nstars(args.files[0])))
    else:
        singlefile = False
        infile = args.files[args.start_i]
        sid = 0
        all_items = args.files[args.start_i:args.end_i]
    items = copy(all_items)
    n_items = len(items)

    if mpi_rank == 0:
        if (not with_mpi) or (mpi_size==1):
            logger.info("Detrending {:d} light curves without MPI".format(n_items))
        else:
            logger.info("Detrending {:d} light curves using {:d} worker nodes".format(n_items, mpi_size-1))
        logger.info('')
        logger.info('Saving the results to %s', args.save_dir)
        logger.info('')
        logger.info('Differential evolution parameters')
        logger.info('  Population size: {:3d}'.format(args.de_npop))
        logger.info('  Number of iterations: {:3d}'.format(args.de_niter))
        logger.info('  Maximum DE time: {:6.2f} seconds'.format(args.de_max_time))
        logger.info('')

    ## Without MPI or running with a single node
    ## =========================================
    if (not with_mpi) or (mpi_size==1):
        for item in items:
            if singlefile:
                sid = item
            else:
                infile = item
                if not exists(infile):
                    logger.warning("The input file {:s} doesn't exists, skipping the file".format(infile))
                    continue
            logger.info('Reader setup: %s %s %s %s ',reader,infile, sid,args.flux_type)

            dataset = reader.read(infile, sid=sid, type=args.flux_type)
            detrend(dataset)
                                

    ## With MPI
    ## ========
    else:
        ## Master node
        ## -----------
        if mpi_rank == 0:
            free_workers = range(1,mpi_size)
            active_workers = []
            n_finished_items = 0

            while items or active_workers:
                ## Send an item
                while items and free_workers:
                    w = free_workers.pop()

                    item = items.pop()

                    if singlefile:
                        sid = item
                        logger.info("Processing star %i", sid)
                    else:
                        infile = item
                        logger.info("Processing file %s",abspath(infile))
                        if not exists(infile):
                            logger.warning("The input file {:s} doesn't exists, skipping the file".format(infile))
                            continue
<<<<<<< HEAD
                    dataset = reader.read(infile, sid, type=args.flux_type)
=======
                        
                    dataset = reader.read(infile, sid=sid, type=args.flux_type)
>>>>>>> b1740f30
                    comm.send(dataset, dest=w, tag=0)
                    active_workers.append(w)

                ## Receive the results
                for w in active_workers:
                    if comm.Iprobe(w, 2):
                        res = comm.recv(source=w, tag=2)
                        free_workers.append(w)
                        active_workers.remove(w)
                        n_finished_items += 1

                        if args.logfile:
                            logfile_w = open('{:s}.{:03d}'.format(args.logfile, w), 'r')
                            logfile.write(logfile_w.read())
                            logfile_w.close()
                        logger.info("Finished {:3d} of {:3d} light curves".format(n_finished_items,n_items))

            for w in free_workers:
                comm.send(-1, dest=w, tag=0)

        ## Worker node
        ## -----------
        else:
            while True:
                dataset = comm.recv(source=mpi_root, tag=0)
                if infile == -1:
                    break
<<<<<<< HEAD
                detrend(dataset, args.flux_type)
                comm.send(dataset.epic, dest=mpi_root, tag=2)   
=======
                detrend(dataset)
                comm.send(dataset.epic, dest=mpi_root, tag=2)    
>>>>>>> b1740f30


        <|MERGE_RESOLUTION|>--- conflicted
+++ resolved
@@ -293,12 +293,8 @@
                         if not exists(infile):
                             logger.warning("The input file {:s} doesn't exists, skipping the file".format(infile))
                             continue
-<<<<<<< HEAD
-                    dataset = reader.read(infile, sid, type=args.flux_type)
-=======
                         
                     dataset = reader.read(infile, sid=sid, type=args.flux_type)
->>>>>>> b1740f30
                     comm.send(dataset, dest=w, tag=0)
                     active_workers.append(w)
 
@@ -326,13 +322,9 @@
                 dataset = comm.recv(source=mpi_root, tag=0)
                 if infile == -1:
                     break
-<<<<<<< HEAD
-                detrend(dataset, args.flux_type)
-                comm.send(dataset.epic, dest=mpi_root, tag=2)   
-=======
+
                 detrend(dataset)
                 comm.send(dataset.epic, dest=mpi_root, tag=2)    
->>>>>>> b1740f30
 
 
         