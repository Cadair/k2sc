--- conflicted
+++ resolved
@@ -52,13 +52,8 @@
 
 def detrend(infile):
     logger  = logging.getLogger('Worker %i'%mpi_rank)
-<<<<<<< HEAD
     logfile = open('{:s}.{:03d}'.format(args.logfile, mpi_rank), mode='w')
     fh = logging.StreamHandler(logfile)
-    #fh = logging.FileHandler('{:s}.{:03d}'.format(args.logfile, mpi_rank), mode='w')
-=======
-    fh = logging.FileHandler('{:s}.{:03d}'.format(args.logfile, mpi_rank), mode='w')
->>>>>>> c9c296e7
     fh.setFormatter(logging.Formatter('%(levelname)s %(name)s: %(message)s'))
     fh.setLevel(logging.DEBUG)
     logger.addHandler(fh)
@@ -143,15 +138,10 @@
 
     FITSWriter.write(fpath_out, splits, dataset, results)
     logger.info('Finished')
-<<<<<<< HEAD
     fh.flush()
     logger.removeHandler(fh)
     fh.close()
     logfile.close()
-    #fh.close()
-=======
-    fh.close()
->>>>>>> c9c296e7
 
 
 if __name__ == '__main__':
@@ -192,13 +182,8 @@
     if mpi_rank == 0:
         logger = logging.getLogger('Master')
         if args.logfile:
-<<<<<<< HEAD
             logfile = open(args.logfile, mode='w')
             fh = logging.StreamHandler(logfile)
-            #fh = logging.FileHandler(args.logfile, mode='w')
-=======
-            fh = logging.FileHandler(args.logfile, mode='w')
->>>>>>> c9c296e7
             fh.setFormatter(logging.Formatter('%(levelname)s %(name)s: %(message)s'))
             fh.setLevel(logging.DEBUG)
             logger.addHandler(fh)
@@ -261,16 +246,10 @@
                         active_workers.remove(w)
                         n_finished_items += 1
 
-<<<<<<< HEAD
                         if args.logfile:
                             logfile_w = open('{:s}.{:03d}'.format(args.logfile, w), 'r')
                             logfile.write(logfile_w.read())
                             logfile_w.close()
-=======
-                        logfile_w = open('{:s}.{:03d}'.format(args.logfile, w), 'r')
-                        logfile.write(logfile_w.read())
-                        logfile_w.close()
->>>>>>> c9c296e7
                         logger.info("Finished {:3d} of {:3d} light curves".format(n_finished_items,n_items))
 
                 sleep(0.25)
